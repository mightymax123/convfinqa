[
  {
    "id": "Single_AMT/2005/page_105.pdf-4",
    "doc": "{'pre_text': 'american tower corporation and subsidiaries notes to consolidated financial statements 2014 ( continued ) at december 31 , 2005 , the company had net federal and state operating loss carryforwards available to reduce future taxable income of approximately $ 2.2 billion and $ 2.4 billion , respectively . if not utilized , the company 2019s net operating loss carryforwards expire as follows ( in thousands ) : .', 'post_text': 'sfas no . 109 , 201caccounting for income taxes , 201d requires that companies record a valuation allowance when it is 201cmore likely than not that some portion or all of the deferred tax assets will not be realized . 201d at december 31 , 2005 , the company has provided a valuation allowance of approximately $ 422.4 million , including approximately $ 249.5 million attributable to spectrasite , primarily related to net operating loss and capital loss carryforwards . approximately $ 237.8 million of the spectrasite valuation allowance was assumed as of the acquisition date . the balance of the valuation allowance primarily relates to net state deferred tax assets . the company has not provided a valuation allowance for the remaining deferred tax assets , primarily its federal net operating loss carryforwards , as management believes the company will have sufficient time to realize these federal net operating loss carryforwards during the twenty-year tax carryforward period . the company intends to recover a portion of its deferred tax asset through its federal income tax refund claims related to the carry back of certain federal net operating losses . in june 2003 and october 2003 , the company filed federal income tax refund claims with the irs relating to the carry back of $ 380.0 million of net operating losses generated prior to 2003 , of which the company initially anticipated receiving approximately $ 90.0 million . based on preliminary discussions with tax authorities , the company has revised its estimate of the net realizable value of the federal income tax refund claims and anticipates receiving a refund of approximately $ 65.0 million as a result of these claims by the end of 2006 . there can be no assurances , however , with respect to the specific amount and timing of any refund . the recoverability of the company 2019s remaining net deferred tax asset has been assessed utilizing stable state ( no growth ) projections based on its current operations . the projections show a significant decrease in depreciation and interest expense in the later years of the carryforward period as a result of a significant portion of its assets being fully depreciated during the first fifteen years of the carryforward period and debt repayments reducing interest expense . accordingly , the recoverability of the net deferred tax asset is not dependent on material improvements to operations , material asset sales or other non-routine transactions . based on its current outlook of future taxable income during the carryforward period , management believes that the net deferred tax asset will be realized . the realization of the company 2019s deferred tax assets as of december 31 , 2005 will be dependent upon its ability to generate approximately $ 1.3 billion in taxable income from january 1 , 2006 to december 31 , 2025 . if the company is unable to generate sufficient taxable income in the future , or carry back losses , as described above , it will be required to reduce its net deferred tax asset through a charge to income tax expense , which would result in a corresponding decrease in stockholders 2019 equity . from time to time the company is subject to examination by various tax authorities in jurisdictions in which the company has significant business operations . the company regularly assesses the likelihood of additional assessments in each of the tax jurisdictions resulting from these examinations . during the year ended .', 'table': {'federal': {'2006 to 2010': 5248.0, '2011 to 2015': 10012.0, '2016 to 2020': 397691.0, '2021 to 2025': 1744552.0, 'total': 2157503.0}, 'state': {'2006 to 2010': 469747.0, '2011 to 2015': 272662.0, '2016 to 2020': 777707.0, '2021 to 2025': 897896.0, 'total': 2418012.0}}}",
    "questions": [
      "what was the total value of net operating loss carryforwards?",
      "and how much do the net operating loss carryforwards related to state represent in relation to this total?"
    ],
    "answers": [
      "4575515",
      "52.8%"
    ],
    "formatted_llm_response": [
<<<<<<< HEAD
      "4575505.0",
      "50.65"
    ]
  },
  {
    "id": "Single_PM/2018/page_24.pdf-3",
    "doc": "{'pre_text': \"performance graph the graph below compares the cumulative total shareholder return on pmi's common stock with the cumulative total return for the same period of pmi's peer group and the s&p 500 index . the graph assumes the investment of $ 100 as of december 31 , 2013 , in pmi common stock ( at prices quoted on the new york stock exchange ) and each of the indices as of the market close and reinvestment of dividends on a quarterly basis . date pmi pmi peer group ( 1 ) s&p 500 index .\", 'post_text': \"( 1 ) the pmi peer group presented in this graph is the same as that used in the prior year . the pmi peer group was established based on a review of four characteristics : global presence ; a focus on consumer products ; and net revenues and a market capitalization of a similar size to those of pmi . the review also considered the primary international tobacco companies . as a result of this review , the following companies constitute the pmi peer group : altria group , inc. , anheuser-busch inbev sa/nv , british american tobacco p.l.c. , the coca-cola company , colgate-palmolive co. , diageo plc , heineken n.v. , imperial brands plc , japan tobacco inc. , johnson & johnson , kimberly-clark corporation , the kraft-heinz company , mcdonald's corp. , mondel z international , inc. , nestl e9 s.a. , pepsico , inc. , the procter & gamble company , roche holding ag , and unilever nv and plc . note : figures are rounded to the nearest $ 0.10. .\", 'table': {'pmi': {'december 31 2013': 100.0, 'december 31 2014': 97.9, 'december 31 2015': 111.0, 'december 31 2016': 120.5, 'december 31 2017': 144.5, 'december 31 2018': 96.5}, 'pmi peer group ( 1 )': {'december 31 2013': 100.0, 'december 31 2014': 107.8, 'december 31 2015': 116.8, 'december 31 2016': 118.4, 'december 31 2017': 140.5, 'december 31 2018': 127.7}, 's&p 500 index': {'december 31 2013': 100.0, 'december 31 2014': 113.7, 'december 31 2015': 115.3, 'december 31 2016': 129.0, 'december 31 2017': 157.2, 'december 31 2018': 150.3}}}",
    "questions": [
      "what is the net change in the price for pmi common stock from 2013 to 2018?",
      "what is that change over 100?"
    ],
    "answers": [
      "-3.5",
      "-3.5%"
    ],
    "formatted_llm_response": [
      "-3.5",
      "-3.5"
=======
      "2157503.0",
      "11.11"
>>>>>>> 3a027492
    ]
  }
]<|MERGE_RESOLUTION|>--- conflicted
+++ resolved
@@ -11,14 +11,42 @@
       "52.8%"
     ],
     "formatted_llm_response": [
-<<<<<<< HEAD
-      "4575505.0",
-      "50.65"
+      "4575515.0",
+      "53.60"
     ]
   },
   {
     "id": "Single_PM/2018/page_24.pdf-3",
-    "doc": "{'pre_text': \"performance graph the graph below compares the cumulative total shareholder return on pmi's common stock with the cumulative total return for the same period of pmi's peer group and the s&p 500 index . the graph assumes the investment of $ 100 as of december 31 , 2013 , in pmi common stock ( at prices quoted on the new york stock exchange ) and each of the indices as of the market close and reinvestment of dividends on a quarterly basis . date pmi pmi peer group ( 1 ) s&p 500 index .\", 'post_text': \"( 1 ) the pmi peer group presented in this graph is the same as that used in the prior year . the pmi peer group was established based on a review of four characteristics : global presence ; a focus on consumer products ; and net revenues and a market capitalization of a similar size to those of pmi . the review also considered the primary international tobacco companies . as a result of this review , the following companies constitute the pmi peer group : altria group , inc. , anheuser-busch inbev sa/nv , british american tobacco p.l.c. , the coca-cola company , colgate-palmolive co. , diageo plc , heineken n.v. , imperial brands plc , japan tobacco inc. , johnson & johnson , kimberly-clark corporation , the kraft-heinz company , mcdonald's corp. , mondel z international , inc. , nestl e9 s.a. , pepsico , inc. , the procter & gamble company , roche holding ag , and unilever nv and plc . note : figures are rounded to the nearest $ 0.10. .\", 'table': {'pmi': {'december 31 2013': 100.0, 'december 31 2014': 97.9, 'december 31 2015': 111.0, 'december 31 2016': 120.5, 'december 31 2017': 144.5, 'december 31 2018': 96.5}, 'pmi peer group ( 1 )': {'december 31 2013': 100.0, 'december 31 2014': 107.8, 'december 31 2015': 116.8, 'december 31 2016': 118.4, 'december 31 2017': 140.5, 'december 31 2018': 127.7}, 's&p 500 index': {'december 31 2013': 100.0, 'december 31 2014': 113.7, 'december 31 2015': 115.3, 'december 31 2016': 129.0, 'december 31 2017': 157.2, 'december 31 2018': 150.3}}}",
+    "doc": {
+      "pre_text": "performance graph the graph below compares the cumulative total shareholder return on pmi's common stock with the cumulative total return for the same period of pmi's peer group and the s&p 500 index . the graph assumes the investment of $ 100 as of december 31 , 2013 , in pmi common stock ( at prices quoted on the new york stock exchange ) and each of the indices as of the market close and reinvestment of dividends on a quarterly basis . date pmi pmi peer group ( 1 ) s&p 500 index .",
+      "post_text": "( 1 ) the pmi peer group presented in this graph is the same as that used in the prior year . the pmi peer group was established based on a review of four characteristics : global presence ; a focus on consumer products ; and net revenues and a market capitalization of a similar size to those of pmi . the review also considered the primary international tobacco companies . as a result of this review , the following companies constitute the pmi peer group : altria group , inc. , anheuser-busch inbev sa/nv , british american tobacco p.l.c. , the coca-cola company , colgate-palmolive co. , diageo plc , heineken n.v. , imperial brands plc , japan tobacco inc. , johnson & johnson , kimberly-clark corporation , the kraft-heinz company , mcdonald's corp. , mondel z international , inc. , nestl e9 s.a. , pepsico , inc. , the procter & gamble company , roche holding ag , and unilever nv and plc . note : figures are rounded to the nearest $ 0.10. .",
+      "table": {
+        "pmi": {
+          "december 31 2013": 100.0,
+          "december 31 2014": 97.9,
+          "december 31 2015": 111.0,
+          "december 31 2016": 120.5,
+          "december 31 2017": 144.5,
+          "december 31 2018": 96.5
+        },
+        "pmi peer group ( 1 )": {
+          "december 31 2013": 100.0,
+          "december 31 2014": 107.8,
+          "december 31 2015": 116.8,
+          "december 31 2016": 118.4,
+          "december 31 2017": 140.5,
+          "december 31 2018": 127.7
+        },
+        "s&p 500 index": {
+          "december 31 2013": 100.0,
+          "december 31 2014": 113.7,
+          "december 31 2015": 115.3,
+          "december 31 2016": 129.0,
+          "december 31 2017": 157.2,
+          "december 31 2018": 150.3
+        }
+      }
+    },
     "questions": [
       "what is the net change in the price for pmi common stock from 2013 to 2018?",
       "what is that change over 100?"
@@ -29,11 +57,154 @@
     ],
     "formatted_llm_response": [
       "-3.5",
-      "-3.5"
-=======
-      "2157503.0",
-      "11.11"
->>>>>>> 3a027492
+      "-0.035"
+    ]
+  },
+  {
+    "id": "Double_PM/2017/page_38.pdf",
+    "doc": {
+      "pre_text": "net revenues include $ 3.8 billion in 2017 and $ 739 million in 2016 related to the sale of rrps , mainly driven by japan . these net revenue amounts include excise taxes billed to customers . excluding excise taxes , net revenues for rrps were $ 3.6 billion in 2017 and $ 733 million in 2016 . in some jurisdictions , including japan , we are not responsible for collecting excise taxes . in 2017 , approximately $ 0.9 billion of our $ 3.6 billion in rrp net revenues , excluding excise taxes , were from iqos devices and accessories . excise taxes on products increased by $ 1.1 billion , due to : 2022 higher excise taxes resulting from changes in retail prices and tax rates ( $ 4.6 billion ) , partially offset by 2022 favorable currency ( $ 1.9 billion ) and 2022 lower excise taxes resulting from volume/mix ( $ 1.6 billion ) . our cost of sales ; marketing , administration and research costs ; and operating income were as follows : for the years ended december 31 , variance .",
+      "post_text": "cost of sales increased by $ 1.0 billion , due to : 2022 higher cost of sales resulting from volume/mix ( $ 1.1 billion ) , partly offset by 2022 lower manufacturing costs ( $ 36 million ) and 2022 favorable currency ( $ 30 million ) . marketing , administration and research costs increased by $ 320 million , due to : 2022 higher expenses ( $ 570 million , largely reflecting increased investment behind reduced-risk products , predominately in the european union and asia ) , partly offset by 2022 favorable currency ( $ 250 million ) . operating income increased by $ 688 million , due primarily to : 2022 price increases ( $ 1.4 billion ) , partly offset by 2022 higher marketing , administration and research costs ( $ 570 million ) and 2022 unfavorable currency ( $ 157 million ) . interest expense , net , of $ 914 million increased by $ 23 million , due primarily to unfavorably currency and higher average debt levels , partly offset by higher interest income . our effective tax rate increased by 12.8 percentage points to 40.7% ( 40.7 % ) . the 2017 effective tax rate was unfavorably impacted by $ 1.6 billion due to the tax cuts and jobs act . for further details , see item 8 , note 11 . income taxes to our consolidated financial statements . we are continuing to evaluate the impact that the tax cuts and jobs act will have on our tax liability . based upon our current interpretation of the tax cuts and jobs act , we estimate that our 2018 effective tax rate will be approximately 28% ( 28 % ) , subject to future regulatory developments and earnings mix by taxing jurisdiction . we are regularly examined by tax authorities around the world , and we are currently under examination in a number of jurisdictions . it is reasonably possible that within the next 12 months certain tax examinations will close , which could result in a change in unrecognized tax benefits along with related interest and penalties . an estimate of any possible change cannot be made at this time . net earnings attributable to pmi of $ 6.0 billion decreased by $ 932 million ( 13.4% ( 13.4 % ) ) . this decrease was due primarily to a higher effective tax rate as discussed above , partly offset by higher operating income . diluted and basic eps of $ 3.88 decreased by 13.4% ( 13.4 % ) . excluding .",
+      "table": {
+        "for the years ended december 31 , 2017": {
+          "cost of sales": 10432.0,
+          "marketing administration and research costs": 6725.0,
+          "operating income": 11503.0
+        },
+        "for the years ended december 31 , 2016": {
+          "cost of sales": 9391.0,
+          "marketing administration and research costs": 6405.0,
+          "operating income": 10815.0
+        },
+        "for the years ended december 31 , $": {
+          "cost of sales": 1041.0,
+          "marketing administration and research costs": 320.0,
+          "operating income": 688.0
+        },
+        "% (  % )": {
+          "cost of sales": -11.1,
+          "marketing administration and research costs": -5.0,
+          "operating income": -6.4
+        }
+      }
+    },
+    "questions": [
+      "what was, in millions, the operating income in 2017?",
+      "and what was it in 2016?",
+      "what was, then, the change over the year, in millions?",
+      "and in the previous year, what was the decline in the net earnings, also in millions?",
+      "what is that as a percentage of the 2015 net earnings?",
+      "what, then, can be concluded to have been those 2015 earnings, in millions?",
+      "and what is that in billions?"
+    ],
+    "answers": [
+      "11503",
+      "10815",
+      "688",
+      "932",
+      "13.4%",
+      "6955.2",
+      "7.0"
+    ],
+    "formatted_llm_response": [
+      "11503.0",
+      "10815.0",
+      "688.0",
+      "932.0",
+      "13.4",
+      "6200.0",
+      "6.2"
+    ]
+  },
+  {
+    "id": "Single_ZBH/2003/page_58.pdf-1",
+    "doc": {
+      "pre_text": "z i m m e r h o l d i n g s , i n c . a n d s u b s i d i a r i e s 2 0 0 3 f o r m 1 0 - k notes to consolidated financial statements ( continued ) the unaudited pro forma results for 2003 include events or changes in circumstances indicate that the carrying $ 90.4 million of expense related to centerpulse hip and knee value of an asset may not be recoverable . an impairment loss litigation , $ 54.4 million of cash income tax benefits as a result would be recognized when estimated future cash flows of centerpulse electing to carry back its 2002 u.s . federal net relating to the asset are less than its carrying amount . operating loss for 5 years versus 10 years , which resulted in depreciation of instruments is recognized as selling , general more losses being carried forward to future years and less and administrative expense , consistent with the classification tax credits going unutilized due to the shorter carry back of instrument cost in periods prior to january 1 , 2003 . period and an $ 8.0 million gain on sale of orquest inc. , an prior to january 1 , 2003 , undeployed instruments were investment previously held by centerpulse . the unaudited carried as a prepaid expense at cost , net of allowances for pro forma results are not necessarily indicative either of the obsolescence ( $ 54.8 million , net , at december 31 , 2002 ) , and results of operations that actually would have resulted had recognized in selling , general and administrative expense in the exchange offers been in effect at the beginning of the the year in which the instruments were placed into service . respective years or of future results . the new method of accounting for instruments was adopted to recognize the cost of these important assets of the transfx company 2019s business within the consolidated balance sheet on june 25 , 2003 , the company acquired the transfx and meaningfully allocate the cost of these assets over the external fixation system product line from immedica , inc . periods benefited , typically five years . for approximately $ 14.8 million cash , which has been the effect of the change during the year ended allocated primarily to goodwill and technology based december 31 , 2003 was to increase earnings before intangible assets . the company has sold the transfx cumulative effect of change in accounting principle by product line since early 2001 under a distribution agreement $ 26.8 million ( $ 17.8 million net of tax ) , or $ 0.08 per diluted with immedica . share . the cumulative effect adjustment of $ 55.1 million ( net of income taxes of $ 34.0 million ) to retroactively apply the implex corp . new capitalization method as if applied in years prior to 2003 on march 2 , 2004 , the company entered into an is included in earnings during the year ended december 31 , amended and restated merger agreement relating to the 2003 . the pro forma amounts shown on the consolidated acquisition of implex corp . ( 2018 2018implex 2019 2019 ) , a privately held statement of earnings have been adjusted for the effect of orthopaedics company based in new jersey , for cash . each the retroactive application on depreciation and related share of implex stock will be converted into the right to income taxes . receive cash having an aggregate value of approximately $ 108.0 million at closing and additional cash earn-out 5 . inventories payments that are contingent on the growth of implex inventories at december 31 , 2003 and 2002 , consist of product sales through 2006 . the net value transferred at the following ( in millions ) : closing will be approximately $ 89 million , which includes .",
+      "post_text": "made by zimmer to implex pursuant to their existing alliance raw materials and work in progress 90.8 50.9 arrangement , escrow and other items . the acquisition will be inventory step-up 52.6 2013 accounted for under the purchase method of accounting . inventories , net $ 527.7 $ 257.6 reserves for obsolete and slow-moving inventory at4 . change in accounting principle december 31 , 2003 and 2002 were $ 47.4 million and instruments are hand held devices used by orthopaedic $ 45.5 million , respectively . provisions charged to expense surgeons during total joint replacement and other surgical were $ 11.6 million , $ 6.0 million and $ 11.9 million for the procedures . effective january 1 , 2003 , instruments are years ended december 31 , 2003 , 2002 and 2001 , respectively . recognized as long-lived assets and are included in property , amounts written off against the reserve were $ 11.7 million , plant and equipment . undeployed instruments are carried at $ 7.1 million and $ 8.5 million for the years ended cost , net of allowances for obsolescence . instruments in the december 31 , 2003 , 2002 and 2001 , respectively . field are carried at cost less accumulated depreciation . following the acquisition of centerpulse , the company depreciation is computed using the straight-line method established a common approach for estimating excess based on average estimated useful lives , determined inventory and instruments . this change in estimate resulted principally in reference to associated product life cycles , in a charge to earnings of $ 3.0 million after tax in the fourth primarily five years . in accordance with sfas no . 144 , the quarter . company reviews instruments for impairment whenever .",
+      "table": {
+        "2003": {
+          "finished goods": 384.3,
+          "raw materials and work in progress": 90.8,
+          "inventory step-up": 52.6,
+          "inventories net": 527.7
+        },
+        "2002": {
+          "finished goods": 206.7,
+          "raw materials and work in progress": 50.9,
+          "inventory step-up": 2013.0,
+          "inventories net": 257.6
+        }
+      }
+    },
+    "questions": [
+      "what were net inventories in 2003?",
+      "what were they in 2002?",
+      "what is the ratio of 2003 to 2002?",
+      "what is that less 1?"
+    ],
+    "answers": [
+      "527.7",
+      "257.6",
+      "2.0485",
+      "1.0485"
+    ],
+    "formatted_llm_response": [
+      "527.7",
+      "257.6",
+      "2.05",
+      "1.05"
+    ]
+  },
+  {
+    "id": "Single_UNP/2014/page_75.pdf-3",
+    "doc": {
+      "pre_text": "the analysis of our depreciation studies . changes in the estimated service lives of our assets and their related depreciation rates are implemented prospectively . under group depreciation , the historical cost ( net of salvage ) of depreciable property that is retired or replaced in the ordinary course of business is charged to accumulated depreciation and no gain or loss is recognized . the historical cost of certain track assets is estimated using ( i ) inflation indices published by the bureau of labor statistics and ( ii ) the estimated useful lives of the assets as determined by our depreciation studies . the indices were selected because they closely correlate with the major costs of the properties comprising the applicable track asset classes . because of the number of estimates inherent in the depreciation and retirement processes and because it is impossible to precisely estimate each of these variables until a group of property is completely retired , we continually monitor the estimated service lives of our assets and the accumulated depreciation associated with each asset class to ensure our depreciation rates are appropriate . in addition , we determine if the recorded amount of accumulated depreciation is deficient ( or in excess ) of the amount indicated by our depreciation studies . any deficiency ( or excess ) is amortized as a component of depreciation expense over the remaining service lives of the applicable classes of assets . for retirements of depreciable railroad properties that do not occur in the normal course of business , a gain or loss may be recognized if the retirement meets each of the following three conditions : ( i ) is unusual , ( ii ) is material in amount , and ( iii ) varies significantly from the retirement profile identified through our depreciation studies . a gain or loss is recognized in other income when we sell land or dispose of assets that are not part of our railroad operations . when we purchase an asset , we capitalize all costs necessary to make the asset ready for its intended use . however , many of our assets are self-constructed . a large portion of our capital expenditures is for replacement of existing track assets and other road properties , which is typically performed by our employees , and for track line expansion and other capacity projects . costs that are directly attributable to capital projects ( including overhead costs ) are capitalized . direct costs that are capitalized as part of self- constructed assets include material , labor , and work equipment . indirect costs are capitalized if they clearly relate to the construction of the asset . general and administrative expenditures are expensed as incurred . normal repairs and maintenance are also expensed as incurred , while costs incurred that extend the useful life of an asset , improve the safety of our operations or improve operating efficiency are capitalized . these costs are allocated using appropriate statistical bases . total expense for repairs and maintenance incurred was $ 2.4 billion for 2014 , $ 2.3 billion for 2013 , and $ 2.1 billion for 2012 . assets held under capital leases are recorded at the lower of the net present value of the minimum lease payments or the fair value of the leased asset at the inception of the lease . amortization expense is computed using the straight-line method over the shorter of the estimated useful lives of the assets or the period of the related lease . 13 . accounts payable and other current liabilities dec . 31 , dec . 31 , millions 2014 2013 .",
+      "post_text": ".",
+      "table": {
+        "dec . 31 2014": {
+          "accounts payable": 877.0,
+          "dividends payable": 438.0,
+          "income and other taxes payable": 412.0,
+          "accrued wages and vacation": 409.0,
+          "accrued casualty costs": 249.0,
+          "interest payable": 178.0,
+          "equipment rents payable": 100.0,
+          "other": 640.0,
+          "total accounts payable and othercurrent liabilities": 3303.0
+        },
+        "dec . 312013": {
+          "accounts payable": 803.0,
+          "dividends payable": 356.0,
+          "income and other taxes payable": 491.0,
+          "accrued wages and vacation": 385.0,
+          "accrued casualty costs": 207.0,
+          "interest payable": 169.0,
+          "equipment rents payable": 96.0,
+          "other": 579.0,
+          "total accounts payable and othercurrent liabilities": 3086.0
+        }
+      }
+    },
+    "questions": [
+      "what was the total expense for repairs and maintenance incurred in 2013?",
+      "and in 2012?",
+      "what was the difference between the two values?",
+      "and the specific value for 2012 again?",
+      "so what was the percentage change of this value?"
+    ],
+    "answers": [
+      "2.3",
+      "2.1",
+      ".2",
+      "2.1",
+      "10%"
+    ],
+    "formatted_llm_response": [
+      "2.3",
+      "2.1",
+      "0.2",
+      "2.1",
+      "9.52"
     ]
   }
 ]